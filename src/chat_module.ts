--- conflicted
+++ resolved
@@ -81,13 +81,8 @@
 
     // load config
     const configUrl = new URL("mlc-chat-config.json", modelUrl).href;
-<<<<<<< HEAD
-    const config = {
+    this.config = {
       ...(await configCache.fetchWithCache(configUrl, "json")),
-=======
-    this.config = {
-      ...(await (await configCache.fetchWithCache(configUrl)).json()),
->>>>>>> f6ef70a9
       ...chatOpts
     } as ChatConfig;
 
@@ -161,14 +156,8 @@
       }
     });
     this.deviceLostIsError = true;
-<<<<<<< HEAD
-    const tokenizer = await this.asyncLoadTokenizer(modelUrl, config);
+    const tokenizer = await this.asyncLoadTokenizer(modelUrl, this.config);
     await tvm.fetchNDArrayCache(modelUrl, tvm.webgpu(), "webllm/model", "indexdb");
-=======
-    const tokenizer = await this.asyncLoadTokenizer(modelUrl, this.config);
-    await tvm.fetchNDArrayCache(modelUrl, tvm.webgpu(), "webllm/model");
->>>>>>> f6ef70a9
-
     this.pipeline = new LLMChatPipeline(tvm, tokenizer, this.config, this.logitProcessor);
     await this.pipeline?.asyncLoadWebGPUPipelines();
     const tend = performance.now();
